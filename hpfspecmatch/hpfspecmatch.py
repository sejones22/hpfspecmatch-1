import hpfspec
import numpy as np
import pandas as pd
import glob
import astropy.io
import pickle
import os
from hpfspec import stats_help
from lmfit import minimize, Parameters
import pyde
import pyde.de
import emcee
import scipy.optimize
from hpfspec import rotbroad_help
from hpfspec import utils
import matplotlib.pyplot as plt
import astropy.modeling
from .priors import PriorSet, UP, NP, JP
from .likelihood import ll_normal_es_py, ll_normal_ev_py
from . import config
from matplotlib.gridspec import GridSpec
from matplotlib import rcParams
rcParams["savefig.dpi"] = 100
rcParams['mathtext.fontset'] = 'stix'
rcParams['font.family'] = 'STIXGeneral'
rcParams['font.weight'] = "normal"
rcParams["axes.formatter.useoffset"] = False
rcParams['xtick.direction']='in'
rcParams['ytick.direction']='in'

def get_data_ready(H1,Hrefs,w,v,polyvals=None,vsinis=None,plot=False):
    """
    Get data ready for MCMC
    
    INPUT:
        H1 - target spectrum (HPFSpectrum object)
        Hrefs - reference spectra (HPFSpectraList object)
        w - wavelength grid to interpolate on (array)
        v - velocities in km/s to use for absolute RV consideration (array)
        polyvals - polynomial coefficients (array)
        vsinis - vsini values km/s (array)
        plot - (boolean)

    OUTPUT:
        f1 - spectrum
        e1 - spectrum flux error
        ffrefs - spectra  (array)
        eerefs - spectra flux errors (array)
       
    EXAMPLE:
        "Target={}, rv={:0.3f}km/s, rvmed={:0.3f}km/s".format(H1.target.name,H1.rv,np.median(rabs))
        files = sorted(glob.glob('20200209_ad_leos/AD_Leo/*/*.pkl'))
        summarize_values_from_orders(files,'AD_Leo')
    """
    H1.deblaze()
    _, rabs = H1.rvabs_for_orders(v,orders=[5],plot=plot)
    H1.redshift(rv=np.median(rabs))
    f1, e1 = H1.resample_order(w)
    print("Target={}, rv={:0.3f}km/s, rvmed={:0.3f}km/s".format(H1.target.name,H1.rv,np.median(rabs)))
    
    ffrefs = []
    eerefs = []
    for i, H in enumerate(Hrefs.splist):
        H.deblaze()
        _, rabs = H.rvabs_for_orders(v,orders=[5],plot=plot)
        H.redshift(rv=np.median(rabs))
        if polyvals is None and vsinis is None:
            _f, _e = H.resample_order(w)
        else:
            _f, _e = H.resample_order(w,p=polyvals[i],vsini=vsinis[i])
        ffrefs.append(_f)
        eerefs.append(_e)
        print("Target={}, rv={:0.3f}km/s, rvmed={:0.3f}km/s".format(H1.target.name,H1.rv,np.median(rabs)))
    return f1, e1, ffrefs, eerefs 

class LPFunctionLinComb(object):
    """
    Log Likelihood function for optimizing a combination of 5 top spectra
    """
    def __init__(self,w,f1,e1,f2s,e2s):
        self.w = w
        self.data_target = {'f': f1,
                            'e': e1}
        self.data_refs   = {'f': f2s,
                            'e': e2s}
        self.num_refs = len(self.data_refs['f'])
        
        self.priors = [UP( 0., 1., 'c1', '$c1$',priortype="model"),
                       UP( 0., 1., 'c2', '$c2$',priortype="model"),
                       UP( 0., 1., 'c3', '$c3$',priortype="model"),
                       UP( 0., 1., 'c4', '$c4$',priortype="model")]
        self.ps     = PriorSet(self.priors)
        
    def get_pv_all(self,pv):
        pv_all = list(pv) + [1.-np.sum(pv)] 
        return pv_all
        
    def compute_model(self,pv):
        pv_all = self.get_pv_all(pv)    
        return np.sum([self.data_refs['f'][i]*pv_all[i] for i in range(self.num_refs)],axis=0)
        
    def __call__(self,pv):
        if 1.-np.sum(pv) < 0. or 1.-np.sum(pv)> 1.:
            return -np.inf
        if any(pv < self.ps.pmins) or any(pv>self.ps.pmaxs):
            return -np.inf
        flux_model = self.compute_model(pv)
        flux_target = self.data_target['f']
        error_target = self.data_target['e']
        log_of_priors = self.ps.c_log_prior(pv)
        log_of_model = ll_normal_ev_py(flux_target,flux_model,error_target)
        log_ln = log_of_priors + log_of_model
        #log_constraint = (np.sum(pv)-1.)/(2.*self.sigma)
        #print('lnPrior = {} lnModel = {} lnExtra = {}'.format(log_of_priors,log_of_model,log_constraint))
        return log_ln
    
class FitLinCombSpec(object):
    """
    A class to fit 5 lin-comb spectra together. Note: look at LPFunctionLinComb
    """
    def __init__(self,LPFunctionLinComb,teffs=[],fehs=[],loggs=[],vsinis=[],
                 teff_known=None,tefferr_known=None,
                 feh_known=None,feherr_known=None,
                 logg_known=None,loggerr_known=None,targetname='',calibrate_feh=True):
        self.lpf = LPFunctionLinComb
        self.teffs = teffs
        self.fehs = fehs
        self.loggs = loggs
        self.vsinis = vsinis
        self.teff_known = teff_known
        self.tefferr_known = tefferr_known
        self.feh_known = feh_known
        self.feherr_known = feherr_known
        self.logg_known = logg_known
        self.loggerr_known = loggerr_known
        self.targetname = targetname
        self.calibrate_feh = calibrate_feh
        
    def calculate_stellar_parameters(self,weights):
        if self.teffs != []:
            self.teff = weighted_value(self.teffs,weights)
        else: 
            self.teff = np.nan
        if self.fehs != []:
            self.feh = weighted_value(self.fehs,weights)
            if self.calibrate_feh:
                print('Calibrating feh: {:0.3f} -> {:0.3f}'.format(self.feh,detrend_feh(self.feh)))
                self.feh = detrend_feh(self.feh)
        else: 
            self.feh = np.nan
        if self.loggs != []: 
            self.logg = weighted_value(self.loggs,weights)
        else: 
            self.logg = np.nan
        if self.vsinis != []:
            self.vsini = weighted_value(self.vsinis,weights)
        print('Stellar parameters:')
        print('Teff [K]:',self.teff)
        print('Fe/H [dex]:',self.feh)
        print('logg [dex]:',self.logg)
        print('vsini [km/s]:',self.vsini)
        
    def plot_model(self,pv):
        pv_all = self.lpf.get_pv_all(pv)
        fig, (ax, bx) = plt.subplots(nrows=2,dpi=200,sharex=True,gridspec_kw={'height_ratios':[5,2]})
        ax.plot(self.lpf.w,self.lpf.data_target['f'],color='black',label='Target',lw=1)
        ff = self.lpf.compute_model(pv)
        
        ax.plot(self.lpf.w,ff,color='crimson',label='Composite',alpha=0.5,lw=1)
        ax.legend(fontsize=10)
        bx.plot(self.lpf.w,self.lpf.data_target['f']-ff,lw=1)
        bx.set_xlabel('Wavelength [A]',fontsize=12)
        bx.set_ylabel('Residual',fontsize=12)
        
        self.calculate_stellar_parameters(pv_all)
        
        title = 'log_ln={}\n'.format(self.lpf(pv))
        title += ' '.join(['c_{}={:0.5f}'.format(i,pv_all[i]) for i in range(5)])
        title += '\nTeff={:0.3f}, Fe/H={:0.3f}, logg={:0.3f}'.format(self.teff,self.feh,self.logg)
        if self.teff_known is not None and self.feh_known is not None and self.logg_known is not None:
            title += '\nTeff_0={:0.3f}+-{:0.1f}K, Fe/H_0={:0.3f}+-{:0.3f}, logg_0={:0.3f}+-{:0.3f}'.format(self.teff_known,self.tefferr_known,self.feh_known,self.feherr_known,self.logg_known,self.loggerr_known)
        ax.set_title(title,fontsize=10)
        for xx in (ax,bx):
            utils.ax_apply_settings(xx,ticksize=10)
        fig.subplots_adjust(hspace=0.05)
        
    def plot_model_with_components(self,pv,fig=None,ax=None,names=None,savename='compositeComparison.pdf',title='',scaleres=1.):
        """
        INPUT:
            scaleres - amount to scale residuals from composite spectrum (default 1)
        Make a plot of the 5 best stars and compare to targets spectrum.
        Compare composite spectrum to target spectrum and plot residuals.
        """
        w = self.lpf.w
        pv_all = self.lpf.get_pv_all(pv)
        self.calculate_stellar_parameters(pv_all)
        if fig is None and ax is None:
            fig, ax = plt.subplots(dpi=200)
        ax.plot(w,self.lpf.data_target['f'],color='black',label='Target',lw=1)
        ff = self.lpf.compute_model(pv)
        ax.plot(w,ff,color='crimson',label='Composite',alpha=0.5,lw=1.5)

        for i in range(5):
            ax.plot(w,self.lpf.data_refs['f'][i]+(5.0-i),lw=1,color='black')
            if names is not None:
                label = '{}, $c_{}$={:0.5f}'.format(names[i].replace('_',' '),i+1,self.lpf.get_pv_all(pv)[i])
                label+= ', Teff={:0.0f}K'.format(self.teffs[i])
            else:
                label = '$c_{}$={:0.5f}'.format(i+1,pv_all[i])
                label+= ', Teff={:0.0f}K'.format(self.teffs[i])
            ax.text(w[0],(6.12-i),label,color='black',fontsize=8)

        ax.text(w[0],1.15,'Target Spectrum (Black), Composite Spectrum (Red)',fontsize=8)
        ax.text(w[0],0.15,'Residual: Target - Composite (Scale: {:0.0f}x)'.format(scaleres),fontsize=8)

        title += 'Target={}, Teff={:0.3f}, Fe/H={:0.3f}, logg={:0.3f}, vsini={:0.3f}km/s'.format(self.targetname,self.teff,self.feh,self.logg,self.vsini)
        ax.set_title(title,fontsize=10)
        
        ax.plot(w,(self.lpf.data_target['f']-ff)*scaleres,color='black',lw=1)
        ax.set_xlabel('Wavelength [A]',fontsize=12,labelpad=2)
        ax.set_ylabel('Flux (+offset)',fontsize=12,labelpad=2)
        #ax.set_title('log_ln={}, c={}'.format(self.lpf(pv),str(self.lpf.get_pv_all(pv))),fontsize=10)
        utils.ax_apply_settings(ax,ticksize=10)
        fig.tight_layout()
        fig.savefig(savename,dpi=200)
        print('Saved to {}'.format(savename))
            
    def minimize_PyDE(self,npop=100,de_iter=200,mc_iter=1000,mcmc=True,threads=8,maximize=True,plot_priors=True,sample_ball=False):
        """
        Minimize using the PyDE
        
        NOTES:
        https://github.com/hpparvi/PyDE
        """
        centers = np.array(self.lpf.ps.centers)
        print("Running PyDE Optimizer")
        self.de = pyde.de.DiffEvol(self.lpf, self.lpf.ps.bounds, npop, maximize=maximize) # we want to maximize the likelihood
        self.min_pv, self.min_pv_lnval = self.de.optimize(ngen=de_iter)
        print("Optimized using PyDE")
        print("Final parameters:")
        self.print_param_diagnostics(self.min_pv)
        #self.lpf.ps.plot_all(figsize=(6,4),pv=self.min_pv)
        print("LogLn value:",self.min_pv_lnval)
        print("Log priors",self.lpf.ps.c_log_prior(self.min_pv))
        if mcmc:
            print("Running MCMC")
            self.sampler = emcee.EnsembleSampler(npop, self.lpf.ps.ndim, self.lpf,threads=threads)
            print("MCMC iterations=",mc_iter)
            for i,c in enumerate(self.sampler.sample(self.de.population,iterations=mc_iter)):
                print(i,end=" ")
            print("Finished MCMC")
            
    def print_param_diagnostics(self,pv):
        """
        A function to print nice parameter diagnostics.
        """
        self.df_diagnostics = pd.DataFrame(zip(self.lpf.ps.labels,self.lpf.ps.centers,self.lpf.ps.bounds[:,0],self.lpf.ps.bounds[:,1],pv,self.lpf.ps.centers-pv),columns=["labels","centers","lower","upper","pv","center_dist"])
        print(self.df_diagnostics.to_string())
        return self.df_diagnostics
    
    #def plot_chains(self,labels=None,burn=0,thin=1):
    #    print("Plotting chains")
    #    if labels==None:
    #        labels = self.lpf.ps.descriptions
    #    mcFunc.plot_chains(self.sampler.chain,labels=labels,burn=burn,thin=thin)
        
    #def plot_corner(self,labels=None,burn=0,thin=1,title_fmt='.5f',**kwargs):
    #    if labels==None:
    #        labels = self.lpf.ps.descriptions
    #    self.fig = mcFunc.plot_corner(self.sampler.chain,labels=labels,burn=burn,thin=thin,title_fmt=title_fmt,**kwargs)
                
def sample(df_chain,N=500):
    spectra = []
    for i in range(N):
        c = df_chain.iloc[np.random.randint(len(df_chain))].values[0:4]
        spectra.append(self.lpf.data_target['f']-LCS.lpf.compute_model(c))
    std = np.std(spectra,axis=0)#np.std(spectra,axis=0)
    return std


class Chi2FunctionVsiniPolynomial(object):
    def __init__(self,w,f1,e1,f2,e2,maxvsini):
        self.w = w
        self.data_target = {'f': f1,
                            'e': e1}
        self.data_ref    = {'f': f2,
                            'e': e2}
        self.priors = [UP( 0.     , maxvsini    , 'vsini', '$v \sin i$',priortype="model"),
                       UP( -1e10  , 1e10        , 'c0'   , 'c_0'       ,priortype="model"),
                       UP( -1e10  , 1e10        , 'c1'   , 'c_1'       ,priortype="model"),
                       UP( -1e10  , 1e10        , 'c2'   , 'c_2'       ,priortype="model"),
                       UP( -1e10  , 1e10        , 'c3'   , 'c_3'       ,priortype="model"),
                       UP( -1e10  , 1e10        , 'c4'   , 'c_4'       ,priortype="model"),
                       UP( -1e10  , 1e10        , 'c5'   , 'c_5'       ,priortype="model")]
        self.ps     = PriorSet(self.priors)
        
    def compute_model(self,pv,eps=0.3):
        """
        Multiply reference by polynomial and then rotationally broaden.
        """
        vsini = pv[0]
        coeffs = pv[1:]
        ff_ref = self.data_ref['f']*np.polynomial.chebyshev.chebval(self.w,coeffs)
        ff_ref = rotbroad_help.broaden(self.w,ff_ref,vsini,u1=eps)
        return ff_ref
        
    def __call__(self,pv,verbose=False):
        if any(pv < self.ps.pmins) or any(pv>self.ps.pmaxs):
            return np.inf        
        flux_model = self.compute_model(pv)
        flux_target = self.data_target['f']
        dummy_error = np.ones(len(flux_target))
        chi2 = stats_help.chi2(flux_target-flux_model,dummy_error,1,verbose=verbose)
        #print(pv,chi2)
        #log_of_priors = self.ps.c_log_prior(pv)
        return chi2

class FitTargetRefStarVsiniPolynomial(object):
    """
    A class to fit 5 lin-comb spectra together. Note: look at LPFunctionLinComb
    """
    def __init__(self,Chi2FunctionVsiniPolynomial):
        self.chi2f = Chi2FunctionVsiniPolynomial

    def plot_model(self,pv):
        vsini = pv[0]
        coeffs = pv[1:]
        fig, (ax, bx) = plt.subplots(nrows=2,dpi=200,sharex=True,gridspec_kw={'height_ratios':[5,2]})
        ax.plot(self.chi2f.w,self.chi2f.data_target['f'],color='black',label='Target',lw=1)
        ff = self.chi2f.compute_model(pv)
        ax.plot(self.chi2f.w,np.polynomial.chebyshev.chebval(self.chi2f.w,coeffs))
        
        ax.plot(self.chi2f.w,ff,color='crimson',label='Reference (vsini={:0.3f}km/s)'.format(vsini),alpha=0.5,lw=1)
        ax.legend(fontsize=10)
        bx.plot(self.chi2f.w,self.chi2f.data_target['f']-ff,lw=1)
        bx.set_xlabel('Wavelength [A]',fontsize=12)
        bx.set_ylabel('Residual',fontsize=12)
                
        title = '$\chi^2$={}, coeffs={}'.format(self.chi2f(pv),coeffs)
        ax.set_title(title,fontsize=10)
        for xx in (ax,bx):
            utils.ax_apply_settings(xx,ticksize=10)
        fig.subplots_adjust(hspace=0.05)
        
    def minimize_AMOEBA(self,centers = [0.01,0.,0.,0.,0.,0.,1.]):
        #print('Performing first Chebfit')
        #centers_coeffs = np.poly(self.chi2f.w,self.chi2f.data_target['f']-self.chi2f.data_ref['f']+1.,5)
        centers_coeffs = np.polynomial.chebyshev.chebfit(self.chi2f.w,self.chi2f.data_target['f']-self.chi2f.data_ref['f']+1.,5)
        
        #print('Found centers:',centers_coeffs)
        
        # ####################################################
        # CHANGING 20190629
        centers = [1.]+list(centers_coeffs)
        #centers = [0.5]+list(centers_coeffs)
        # ####################################################
        
        #print('With CHI',self.chi2f(centers))
        #print(len(centers),len(centers_coeffs))
        #random = self.lpf.ps.random
        #centers = np.array(self.lpf.ps.centers)
        
        #self.res = scipy.optimize.minimize(self.chi2f,centers,method='Nelder-Mead',tol=1e-1,
        #                           options={'maxiter': 1000, 'maxfev': 2000, 'disp': True})
        self.res = scipy.optimize.minimize(self.chi2f,centers,method='Powell',tol=1e-1,
                                   options={'maxiter': 1000, 'maxfev': 2000, 'disp': True})
        #self.res = scipy.optimize.minimize(self.chi2f,centers,method='Nelder-Mead',tol=1e-7,
        #                           options={'maxiter': 10000, 'maxfev': 5000, 'disp': True})
        
        self.min_pv = self.res.x
        
        
    def minimize_PyDE(self,npop=100,de_iter=200,mc_iter=1000,mcmc=True,threads=8,maximize=False,plot_priors=True,sample_ball=False):
        """
        Minimize using the PyDE
        
        NOTES:
        https://github.com/hpparvi/PyDE
        """
        centers = np.array(self.chi2f.ps.centers)
        print("Running PyDE Optimizer")
        self.de = pyde.de.DiffEvol(self.chi2f, self.chi2f.ps.bounds, npop, maximize=False) # we want to maximize the likelihood
        self.min_pv, self.min_pv_chi2val = self.de.optimize(ngen=de_iter)
        print("Optimized using PyDE")
        print("Final parameters:")
        self.print_param_diagnostics(self.min_pv)
        #self.lpf.ps.plot_all(figsize=(6,4),pv=self.min_pv)
        #print("LogLn value:",self.min_pv_lnval)
        #print("Log priors",self.lpf.ps.c_log_prior(self.min_pv))
        if mcmc:
            print("Running MCMC")
            self.sampler = emcee.EnsembleSampler(npop, self.chi2f.ps.ndim, self.chi2f,threads=threads)
            print("MCMC iterations=",mc_iter)
            for i,c in enumerate(self.sampler.sample(self.de.population,iterations=mc_iter)):
                print(i,end=" ")
            print("Finished MCMC")

    
def chi2spectraPolyVsini(ww,H1,H2,rv1=None,rv2=None,plot=False,verbose=False,maxvsini=30.):
    """
    INPUT:
        ww - wavelength grid to interpolate on (array)
        H1 - target spectrum (HPFSpectrum object)
        H2 - reference spectrum (HPFSpectrum object)
        rv1 - radial velocity H1 km/s (float)
        rv2 - radial velocity H2 km/s (float)
        plot - (boolean)
        verbose - print additional info (boolean)

    OUTPUT:
        chi2 - chi2 values for the comparison
        vsini - 
        coeffs - 
        
    EXAMPLE:
        H1 = HPFSpectrum(df[df.name=='G_9-40'].filename.values[0])
        H2 = HPFSpectrum(df[df.name=='AD_Leo'].filename.values[0])

        wmin = 10280.
        wmax = 10380.
        ww = np.arange(wmin,wmax,0.01)
        chi2spectraPolyVsini(ww,H1,H2,rv1=14.51,plot=True)
        
    """
    ff1, ee1 = H1.resample_order(ww)
    ff2, ee2 = H2.resample_order(ww)
    
    C = Chi2FunctionVsiniPolynomial(ww,ff1,ee1,ff2, ee2, maxvsini)
    FTRSVP = FitTargetRefStarVsiniPolynomial(C)
    FTRSVP.minimize_AMOEBA()
    vsini = FTRSVP.min_pv[0]
    coeffs = FTRSVP.min_pv[1:]
    chi2 = C(FTRSVP.min_pv)
    
    if plot:
        FTRSVP.plot_model(FTRSVP.min_pv)
        
    return chi2, vsini, coeffs


def chi2spectraPolyLoop(ww,H1,Hrefs,plot_all=False,plot_chi=True,verbose=True,maxvsini=30.):
    """
    Calculate chi square - target and list of reference spectra
    
    INPUT:
        ww - wavelength grid to interpolate on (array)
        H1 - target spectrum (HPFSpectrum object)
        Hrefs - reference spectra (HPFSpectraList object)
        plot_all - creates many additional plots (boolean)
        plot_chi = plot chi2 H1 vs other stars (boolean)
        verbose - print additional info (boolean)
    
    OUTPUT:
        df - dataframe of all reference stars sorted by chi2 (chi2, poly_params, and vsini values)
        df_best - dataframe with 5 best reference stars (chi2, poly_params, and vsini values)
        Hrefs_best - 5 best fitting reference stars
        
    EXAMPLE:
        
    """
    chis = []
    poly_params = []
    vsinis = []
    for i, H2 in enumerate(Hrefs):
        if i == 0:#SEJ
            print('First step: Matching target star to all library stars')
            print("##################")

        chi, vsini, p  = chi2spectraPolyVsini(ww,H1,H2,plot=plot_all,maxvsini=maxvsini)
        if verbose: 
            print('{:3d}/{:2d}, Target = {:18s} Library Star = {:18s} chi2 = {:6.3f}'.format(i+1,len(Hrefs),H1.object,H2.object, chi))
        chis.append(chi)
        poly_params.append(p)
        vsinis.append(vsini)
        
    refnames = [H.object for H in Hrefs]
    df = pd.DataFrame(list(zip(refnames,chis,poly_params,vsinis)),columns=['OBJECT_ID','chi2','poly_params','vsini'])
    df = df.sort_values('chi2')
    df = df.reset_index(drop=False)
    df_best = df[0:5]
    Hrefs_best = hpfspec.HPFSpecList(np.array(Hrefs)[df_best['index'].values]);#SEJ
    
    if plot_chi:
        fig, ax = plt.subplots(dpi=200)
        ax.plot(df.chi2,lw=0,marker='h')
        ax.set_xticks(range(len(chis)))
        ax.set_ylabel('$\chi^2$')
        utils.ax_apply_settings(ax)
        ax.set_xticklabels(df['OBJECT_ID'])
        ax.tick_params('x',labelsize=8)
        ax.set_title('{} vs other stars'.format(H1.object))
        for lab in ax.get_xticklabels():
            lab.set_rotation(90.)
        ax.set_yscale('log')
        #x.set_ylim(0.01,1e3)
    return df, df_best, Hrefs_best

def weighted_value(values,weights):
    """
    Array of weighted values
    """
    return np.dot(values,weights)

def run_specmatch(Htarget,Hrefs,ww,v,df_library,df_target=None,plot=True,savefolder='out/',
                  maxvsini=30.,calibrate_feh=True,scaleres=1.):
    """
    Second chi2 loop, creates composite spectrum 
    
    INPUT:
        Htarget - target spectrum (HPFSpectrum object)
        Hrefs - reference spectra (HPFSpectraList object)
        ww - wavelength grid to interpolate on (array)
        v - velocities in km/s to use for absolute RV consideration (array)
        df_library - dataframe with info on Teff/FeH/logg for the library stars
        df_target - dataframe with target parameter info
        plot - save SpecMatch plots (boolean)
        savefolder - output directory name (String)
        scaleres - amount to scale residuals from composite spectrum (default 1)
    
    OUTPUT:
        stellar parameters teff, feh, logg, vsini, and their errors
        df_chi_total, LCS  
    
    EXAMPLE:
        
    """
    print('##################')
    print('Saving results to {}'.format(savefolder))
    print('##################')
    utils.make_dir(savefolder)
    targetname = Htarget.object
    ##############################
    
    print('##################')
    print('Running Chi2 loop')
    print('##################')
    ##############################
    # STEP 1: Chi2 Loop
    df_chi, df_chi_best, Hbest = chi2spectraPolyLoop(ww,Htarget,Hrefs,plot_all=False,verbose=True,
                                                     maxvsini=maxvsini)
    ##############################
    # Combine best data
    df_chi_best_total = pd.merge(df_chi_best,df_library,on='OBJECT_ID')
    df_chi_total = pd.merge(df_chi,df_library,on='OBJECT_ID')
    
    if plot:
        plot_chi_teff_feh_logg_panel(df_chi_total.chi2,
                                     df_chi_total.Teff,
                                     df_chi_total['[Fe/H]'],
                                     df_chi_total['log(g)'],
                                     savename=savefolder+targetname+'_chi2_3panel.png')
        plot_teff_feh_logg_corr_panel(df_chi_total.Teff.values,
                                      df_chi_total['[Fe/H]'].values,
                                      df_chi_total['log(g)'].values,
                                      df_chi_total.chi2.values,
                                      e_teff=df_chi_total['e_Teff'],
                                      e_feh=df_chi_total['e_[Fe/H]'],
                                      e_logg=df_chi_total['e_log(g)'],
                                      savename=savefolder+targetname+'_chi2_corrpanel.png')
    if df_target is not None:
        teff_known = df_target.Teff.values[0]
        tefferr_known = df_target.e_Teff.values[0]
        feh_known  = df_target['[Fe/H]'].values[0]
        feherr_known = df_target['e_[Fe/H]'].values[0]
        logg_known = df_target['log(g)'].values[0]
        loggerr_known = df_target['e_log(g)'].values[0]
    else: 
        teff_known = np.nan
        tefferr_known = np.nan
        feh_known  = np.nan
        feherr_known = np.nan
        logg_known = np.nan
        loggerr_known = np.nan
        
    print('##################')
    print('Performing Linear Combination Optimization')
    print('##################')

    ##############################
    # STEP 2 LINEAR COMBINATION
    ##############################
    f1, e1, ffrefs, eerefs  = get_data_ready(Htarget,Hbest,ww,v,polyvals=df_chi_best.poly_params.values,
                                             vsinis=df_chi_best.vsini.values)
    L = LPFunctionLinComb(ww,f1,e1,ffrefs,eerefs)
    LCS = FitLinCombSpec(L,df_chi_best_total.Teff.values,
                         df_chi_best_total['[Fe/H]'].values,
                         df_chi_best_total['log(g)'].values,
                         df_chi_best_total['vsini'].values,
                         teff_known=teff_known,
                         tefferr_known=tefferr_known,
                         feh_known=feh_known,
                         feherr_known=feherr_known,
                         logg_known=logg_known,
                         loggerr_known=loggerr_known,
                         targetname=targetname,
                         calibrate_feh=calibrate_feh)
    LCS.minimize_PyDE(mcmc=False)
    print(LCS.min_pv)
    #LCS.plot_model(LCS.min_pv)# SEJ
    if plot:
        LCS.plot_model_with_components(LCS.min_pv,names=df_chi_best['OBJECT_ID'].values,title = "",
                                       savename=savefolder+targetname+'_compositecomparison.png',scaleres=scaleres)
        
    teff = LCS.teff
    feh = LCS.feh
    logg = LCS.logg
    vsini = LCS.vsini
    teff_delta = teff - teff_known
    feh_delta = feh - feh_known
    logg_delta = logg - logg_known
    
    # Saving to pickle file
    weights = LCS.lpf.get_pv_all(LCS.min_pv)
    results = {'teff': teff,
               'logg': logg,
               'feh':  feh,
               'vsini': vsini,
               'weights': weights}
    savefile = open(savefolder+targetname+'_results.pkl',"wb")
    pickle.dump(results,savefile)
    savefile.close()
    print('Saved results to {}'.format(savefolder+targetname+'_results.pkl'))
    
    print('##################')
    print('Saving Chi2 dataframe to {}'.format(savefolder+targetname+'_chi2results.csv'))
    print('##################')
    df_chi_total.to_csv(savefolder+targetname+'_chi2results.csv',index=False)
    df_chi_best_total['weights'] = weights
    df_chi_best_total.to_csv(savefolder+targetname+'_chi2results_best.csv',index=False)
    return teff, feh, logg, vsini, teff_delta, feh_delta, logg_delta, df_chi_total, LCS

def plot_chi_teff_feh_logg_panel(chis,teff,feh,logg,savename='chi2panel.pdf',fig=None,title=''):
    """
    3panel plot chi2 vs Teff, FeH, logg for 5 best fit stars among all library stars
    
    INPUT:
        chis - (array)
        teff - (array)
        feh - (array)
        logg - (array)
        savename - directory name to save plot (str)
        title - plot title (str)

    OUTPUT:
        saves 3panel plot
            
    EXAMPLE:
        plot_chi_teff_feh_logg_panel(df_chi.chi2,df_chi.Teff,df_chi['[Fe/H]'],df_chi['log(g)'],savename='chi2.pdf')
    """
    if fig is None:
        fig, (ax, bx, cx) = plt.subplots(dpi=200,ncols=3,sharey=True,figsize=(6,2))
    df = pd.DataFrame(list(zip(chis,teff,feh,logg)),columns=['chi2','teff','feh','logg'])
    df_best = df.sort_values('chi2').reset_index(drop=True)[0:5]
    ax.plot(teff,chis,marker='o',lw=0)
    ax.plot(df_best.teff,df_best.chi2,color='crimson',marker='h',lw=0)
    #ax.set_xlim(2950.,4050)
    #ax.set_xticks(np.arange(3000,4100,200))

    ax.set_yscale('log')
    ax.set_ylabel('$\chi^2$',fontsize=10,labelpad=2)
    ax.set_xlabel('$T_{\mathrm{eff}}$ [K]',fontsize=10,labelpad=2)
    bx.set_xlabel('[Fe/H] ',fontsize=10,labelpad=2)
    cx.set_xlabel('$\log(g)$',fontsize=10,labelpad=2)

    bx.plot(feh,chis,marker='o',lw=0)
    bx.plot(df_best.feh,df_best.chi2,color='crimson',marker='h',lw=0)
    #bx.set_xlim(-0.55,0.55)
    #bx.set_xticks(np.arange(-0.5,0.55,0.25))

    cx.plot(logg,chis,marker='o',lw=0)
    cx.plot(df_best.logg,df_best.chi2,color='crimson',marker='h',lw=0)
    #cx.set_xlim(4.7,5.1)

    for xx in (ax,bx,cx):
        utils.ax_apply_settings(xx,ticksize=7)
        xx.tick_params(pad=2)
        #xx.set_ylim(3e3,1.5e5)
    bx.set_title(title,fontsize=14)
    fig.subplots_adjust(wspace=0.1,right=0.97,left=0.08,bottom=0.15,top=0.95)
    fig.savefig(savename,dpi=200)
    print('Saved to: {}'.format(savename))
    
def plot_teff_feh_logg_corr_panel(teff,feh,logg,chis,e_teff=None,e_feh=None,e_logg=None,fig=None,ax=None,bx=None,
                                  savename='corr_panel.pdf',scale_factor_for_points=200.):
    """
    Plot of teff vs feh, logg for 5 best fit stars among all library stars
    
    INPUT:
        teff - (array)
        feh - (array)
        logg - (array)
        chis - (array)
        savename - directory name to save plot (str)
        title - plot title (str)

    OUTPUT:
        saves correlation plot
        
    """
    if ax is None and bx is None and fig is None:
        fig, (ax,bx) = plt.subplots(ncols=2,dpi=200,sharey=True,figsize=(10,3))

    colors = utils.get_cmap_colors(p=chis)
    df_chi = pd.DataFrame(zip(teff,feh,logg,chis),columns=['Teff','[Fe/H]','log(g)','chi2'])
    df_chi = df_chi.sort_values('chi2').reset_index(drop=True)
    df_chi_best = df_chi[0:5]

    # First plot:
    ax.scatter(df_chi['[Fe/H]'],df_chi.Teff,s=scale_factor_for_points/df_chi.chi2.values**2.,color='black')
    ax.scatter(df_chi_best['[Fe/H]'],df_chi_best.Teff,lw=0,color='crimson',s=scale_factor_for_points/df_chi_best.chi2.values**2.)

    if e_feh is not None and e_logg is not None and e_teff is not None:
        median_xerr = np.median(e_feh)
        median_yerr = np.median(e_teff)
        ax.errorbar(-0.4,3950,xerr=median_xerr,yerr=median_yerr,capsize=3,elinewidth=0.5,mew=0.5,color='black')
        ax.text(-0.40+0.0,3820,'Median error',fontsize=10,horizontalalignment='center')

    # Second plot
    bx.scatter(df_chi['log(g)'],df_chi.Teff,s=scale_factor_for_points/df_chi.chi2.values**2.,color='black',
               label='Library spectra:\n(radius$\propto 1/\chi^2$)')
    bx.scatter(df_chi_best['log(g)'],df_chi_best.Teff,lw=0,color='crimson',s=scale_factor_for_points/df_chi_best.chi2.values**2.,label='5 Best-fit spectra')
    bx.legend(loc='upper right',fontsize=9,frameon=False)
    
    if e_feh is not None and e_logg is not None and e_teff is not None:
        median_xerr = np.median(e_logg)
        bx.errorbar(4.68,3230,xerr=median_xerr,yerr=median_yerr,capsize=3,elinewidth=0.5,mew=0.5,color='black')
        bx.text(4.685,3100,'Median error',fontsize=10,horizontalalignment='center')

    ax.set_ylabel('$T_{\mathrm{eff}}$ [K]',fontsize=12,labelpad=2)
    ax.set_xlabel('Fe/H [dex]',fontsize=12,labelpad=1)
    bx.set_xlabel('$\log (g)$ [dex]',fontsize=12,labelpad=1)

    fig.subplots_adjust(wspace=0.05)

    for xx in (ax,bx):
        utils.ax_apply_settings(xx,ticksize=9)
        xx.grid(lw=0.4,alpha=0.3)
        utils.ax_set_linewidth(xx,1.3)
    
    fig.savefig(savename,dpi=200)
    print('Saved to: {}'.format(savename))


def summarize_values_from_orders(files_pkl,targetname):
    """
    Summarize values from different orders from SpecMatch analysis

    INPUT:
        Name of pickle files

    OUTPUT:
        saves two .csv files:
            1) a .csv file with the Teff, Fe/H, and logg values from all of the orders
            2) a .csv file with the median and the standard deviation from different orders

    Example:
        files = sorted(glob.glob('20200209_ad_leos/AD_Leo/*/*.pkl'))
        summarize_values_from_orders(files,'AD_Leo')
    """
    #basedir = files_pkl[0].split(os.sep)[0:2]
    #basedir = os.path.join(*files[0].split(os.sep)[0:-2])
    savefolder = os.path.join(*files_pkl[0].split(os.sep)[0:-2])
    target= targetname
    params = ['teff','logg','feh','vsini']
    results = []
    for filename in files_pkl:
        f = open(filename,'rb')
        res = pickle.load(f)
        results.append(res)
        f.close()
    df = pd.DataFrame(results)
    df['filenames'] = files_pkl
    medians = df.median(axis=0).values
    stds = df.std(axis=0).values
    
    df_med = pd.DataFrame(list(zip(params,medians,stds)),columns=['parameters','median','std'])
    
    df.to_csv(savefolder+os.sep+target+'_overview.csv',index=False)
    df_med.to_csv(savefolder+os.sep+target+'_med.csv',index=False)
    
    print('Saved to {}'.format(savefolder+os.sep+target+'_overview.csv'))
    print('Saved to {}'.format(savefolder+os.sep+target+'_med.csv'))
    return df, df_med

def run_specmatch_for_orders(targetfile, targetname, outputdirectory='specmatch_results', HLS=None, 
                             path_df_lib=config.PATH_LIBRARY_DB, orders = ['4','5','6','14','15','16','17'],
                             maxvsini=30.,calibrate_feh=True,scaleres=1.):
    """
    run hpfspecmatch for a given target file and orders
    
    INPUT:
        targetfile - name of target file
        targetname - target name, queried via simbad or tic ('GJ_251' or TIC 68581262)
        outputdirectory - folder to save overall results and plots
        HLS - refence stars as an HPFSpecList object, defaults to normal library
        path_df_lib - path to .csv file containing info on Teff/FeH/logg for all library stars
                    - defaults to config.PATH_LIBRARY_DB
        orders - hpf orders to run (orders 4, 5, 6, 14, 15, 16, and 17
                    recommended as they are the cleanest orders with minimal tellurics)
        maxvsini - maximum vsini to consider (default = 30 km/s)
    
    OUTPUT:
        result files will be saved to outputdirectory
    
    EXAMPLE:
        filename = '../input/20201020_hpf_gto_targets/Slope-20200114T091114_R01.optimal.fits'
        targetname = 'GJ_251'
        HLS = hpfspec.HPFSpecList(filelist=library_fitsfiles)
        outputdir = '20201020_hpf_gto_targets/GJ_251'
        run_specmatch_for_orders(filename, targetname , outputdir, HLS)
    
    NOTES:
        targetname will be queried via simbad or tic which saves a configuration file to target config directory
    
    """
    # Target data
    Htarget = hpfspec.HPFSpectrum(targetfile,targetname = targetname)

    print('Reading Library DataBase from: {}'.format(path_df_lib))
    df_lib = pd.read_csv(path_df_lib)
    
    # Reference data
    if HLS is None:
        print('No HLS supplied, defaulting to default library')
        HLS = hpfspec.HPFSpecList(filelist=config.LIBRARY_FITSFILES)
        Hrefs   = HLS.splist

    # Run spectral matching algorithm for first two orders
    # in principle we should run all orders, just first two as an example
    for o in orders:
        print("##################")
        print("Order {}".format(o))
        print("##################")
        wmin = config.BOUNDS[o][0] # Lower wavelength bound in A
        wmax = config.BOUNDS[o][1] # Upper wavelength bound in A
        ww = np.arange(wmin,wmax,0.01)   # Wavelength array to resample to
        v = np.linspace(-125,125,1501)   # Velocities in km/s to use for absolute RV consideration
        savefolder = '{}/{}_{}/'.format(outputdirectory,Htarget.object,o) # foldername to save

        #############################################################
        # Run specmatch for order 
        #############################################################
        t,f,l,vis,te,fe,le,df_chi,LCS = run_specmatch(Htarget,   # Target class
                                                      HLS.splist,# Library spectra
                                                      ww,        # Wavelength to resample to
                                                      v,         # velocity range to use for absolute rv
                                                      df_lib,    # dataframe with info on Teff/FeH/logg for the library stars
                                                      savefolder=savefolder,
                                                      maxvsini=maxvsini,
                                                      calibrate_feh=calibrate_feh,
                                                      scaleres=scaleres)

        
def plot_crossvalidation_results_1d(order,df_crossval,savefolder):
    """
    
    """
    print('plotting 1D crossval')
    fig, (ax,bx,cx) = plt.subplots(nrows=3,sharex=True,dpi=200)
    x =range(len(df_crossval))
    label = 'std={:0.2f}K'.format(np.std(df_crossval.d_teff))
    print(label)
    ax.plot(df_crossval.d_teff,'k.',markersize=8)
    ax.set_ylim(ax.get_ylim()[0]*1.6,ax.get_ylim()[1]*2.2)

    label = 'std={:0.2f}dex'.format(np.std(df_crossval.d_feh))
    print(label)
    bx.plot(df_crossval.d_feh,'k.',markersize=8)
    bx.set_ylim(bx.get_ylim()[0]*2.0,bx.get_ylim()[1]*2.2)

    label = 'std={:0.2f}dex'.format(np.std(df_crossval.d_logg))
    print(label)
    cx.plot(df_crossval.d_logg,'k.',markersize=8)
    cx.set_ylim(cx.get_ylim()[0]*2.2,cx.get_ylim()[1]*2.2)

    for xx in (ax,bx,cx):
        utils.ax_apply_settings(xx)
        xx.tick_params(labelsize=9,pad=2)
        xx.grid(lw=0.3)
        #xx.legend(bbox_to_anchor=(1.,1.),fontsize=12)
    fig.subplots_adjust(hspace=0.05)
    ax.set_ylabel('$\Delta$Teff [K]',fontsize=12,labelpad=-4)
    bx.set_ylabel('$\Delta$Fe/H [K]',fontsize=12,labelpad=-2)
    cx.set_ylabel('$\Delta$logg [K]',fontsize=12,labelpad=-2)
    cx.set_xlabel('Library spectrum #',fontsize=12)
    ax.set_title('Library Performance (HPF Order {})'.format(order))
    plt.savefig('{}/crossvalidation_o{}_plot1D.png'.format(savefolder,order))
    
def plot_crossvalidation_results_2d(order,df_crossval,savefolder):
    """
    """
    print('plotting 2D crossval')
    dd = df_crossval[["d_teff","d_feh","d_logg"]]
    fig, axx = plt.subplots(nrows=3,ncols=3,dpi=200,figsize=(6,6))

    for xx in [axx[0,1],axx[0,2],axx[1,2]]:
        xx.axes.set_axis_off()

    labels = ["$\Delta T_{\mathrm{eff}}$","$\Delta$[Fe/H]","$\Delta \log g$"]
    xlabels = ["$\Delta T_{\mathrm{eff}}$ [K]","$\Delta$[Fe/H] [dex]","$\Delta \log g$ [dex]"]

    #xlims = [xx.get_xlim() for xx in [axx[1,0],axx[2,0],axx[2,1]]]
    xlims = []
    diag = [axx[0,0],axx[1,1],axx[2,2]]
    for i,xx in enumerate(diag):
        xx.set_title(labels[i],fontsize=12)
        _y, _x,_ = xx.hist(dd.iloc[:,i].values,color="black",histtype="step",bins=7,
                           range=[dd.iloc[:,i].values.min(),dd.iloc[:,i].values.max()])
        g = astropy.modeling.models.Gaussian1D(stddev=np.std(dd.iloc[:,i].values))
        xmax = np.max(np.abs(dd.iloc[:,i].values))
        x = np.linspace(-xmax,xmax,1000)
        y = (g(x)/(np.max(g(x))))*(np.max(_y))
        xx.plot(x,y,color="crimson",lw=1,ls="--")

        if i == 0: 
            xx.xaxis.set_visible(False)
            xx.yaxis.set_visible(False)    
            #xx.set_xlim(xlims[0][0],xlims[0][1])
        if i == 1: 
            xx.xaxis.set_visible(False)
            xx.yaxis.set_visible(False)
            #xx.set_xlim(xlims[2][0],xlims[2][1])
        if i == 2: 
            xx.yaxis.set_visible(False)
        xlims.append(xx.get_xlim())

    axx[1,0].plot(df_crossval.d_teff.values,df_crossval.d_feh.values,marker="o",lw=0,color="k",alpha=0.8)
    axx[1,0].set_xlim(xlims[0][0],xlims[0][1])
    axx[2,0].plot(df_crossval.d_teff.values,df_crossval.d_logg.values,marker="o",lw=0,color="k",alpha=0.8)
    axx[2,0].set_xlim(xlims[0][0],xlims[0][1])
    axx[2,1].plot(df_crossval.d_feh.values,df_crossval.d_logg.values,marker="o",lw=0,color="k",alpha=0.8)
    axx[2,1].set_xlim(xlims[1][0],xlims[1][1])

    axx[2,1].yaxis.set_visible(False)
    axx[1,0].xaxis.set_visible(False)

    axx[1,0].set_ylabel(xlabels[1],fontsize=12,labelpad=3)
    axx[2,0].set_ylabel(xlabels[2],fontsize=12,labelpad=-2)
    axx[2,0].set_xlabel(xlabels[0],fontsize=12)
    axx[2,1].set_xlabel(xlabels[1],fontsize=12)
    axx[2,2].set_xlabel(xlabels[2],fontsize=12)

    for xx in axx.flatten():
        utils.ax_apply_settings(xx,ticksize=10)
        xx.grid(lw=0)
        xx.tick_params(pad=1)

    fig.subplots_adjust(wspace=0.02,hspace=0.02)
    plt.savefig('{}/crossvalidation_o{}_plot2D.png'.format(savefolder,order))
    
def run_crossvalidation_for_orders(order, df_lib=config.PATH_LIBRARY_DB, HLS=None,
                                   outputdir=config.PATH_LIBRARY_CROSSVAL,
                                   plot_results = True,
                                   calibrate_feh=True,
                                   scaleres=1.):
    """
    Run cross validation for a given order
    
    Here, cross validation is performed using a "leave one out" approach.
    We loop through the full stellar library leaving one library star out,
    where we try and recover the stellar parameters for that spectrum and compare it with the known values
    
    INPUT:
        order - order to run cross validation for (orders 4, 5, 6, 14, 15, 16, and 17
                    recommended as they are the cleanest orders with minimal tellurics)
        df_lib - dataframe with info on Teff/FeH/logg for the library stars
        HLS - refence stars as an HPFSpecList object
        outputdir - folder to save overall results and plots
        plot_results - plots figures summarizing the cross validation results
        scaleres - amount to scale residuals from composite spectrum (default 1)
    
    OUTPUT:
        returns df_crossval dataframe with columns 'teff','feh','logg','vsini',
            'd_teff','d_feh','d_logg' where d_*param* is the difference between the known value
             and the recovered value from the cross validation
        df_crossval saved to csv in outputdir
    
    EXAMPLE:
        order = '17' # recommended order
        
        LIBRARY_DIR = '../library/20201008_specmatch_nir/'
        
        df_lib = pd.read_csv(LIBRARY_DIR+'20201008_specmatch_nir.csv')
        library_fitsfiles = glob2.glob(LIBRARY_DIR+'FITS/*/*.fits')
        HLS = hpfspec.HPFSpecList(filelist=library_fitsfiles)
        
        outputdir = 'cross_validation_{}'.format(order)
        
        run_crossvalidation_for_orders(order, df_lib,HLS, outputdir)
        
    
    NOTES:
        
    
    """
    wmin = config.BOUNDS[order][0]
    wmax = config.BOUNDS[order][1]
    ww = np.arange(wmin,wmax,0.01)
    v = np.linspace(-125,125,1501)
    res = []
    obj_names = []
    
    outputdir = '{}/o{}_crossval'.format(outputdir, order)
    
    # Reference data
    if HLS is None:
        print('No HLS supplied, defaulting to default library')
        HLS = hpfspec.HPFSpecList(filelist=config.LIBRARY_FITSFILES)
    
    # Looping over every star in the library
    for i in range(len(df_lib)):
        print(i)
        # Target data
        Htarget = HLS.splist[i]
        df_target = df_lib[df_lib['OBJECT_ID'] == Htarget.object]
        # Removing the target star from the library
        Hrefs   = np.delete(np.array(HLS.splist),i)
        # Run specmatch without the target star in the library
        _res = run_specmatch(Htarget,Hrefs,ww,v,df_lib,df_target,plot=True,
                             savefolder='{}/plots/'.format(outputdir),
                             calibrate_feh=calibrate_feh,
                             scaleres=scaleres)
        res.append(_res)
        obj_names.append(Htarget.object)
        
    # Collect all of the results and save
    df_crossval = pd.DataFrame(res,columns=['teff','feh','logg','vsini','d_teff','d_feh','d_logg','_','__'])
    df_crossval = df_crossval[['teff','feh','logg','vsini','d_teff','d_feh','d_logg']]
    df_crossval['teff_true'] = df_crossval.teff - df_crossval.d_teff
    df_crossval['feh_true'] = df_crossval.feh - df_crossval.d_feh
    df_crossval['logg_true'] = df_crossval.logg - df_crossval.d_logg
    df_crossval['targetname'] = obj_names

    fig, ax = plt.subplots(dpi=200)
    plot_crossval_feh_delta_feh(df_crossval['feh_true'].values,df_crossval['d_feh'].values,ax=ax)
    fig.savefig('{}/crossvalidation_feh_delta_feh_o{}.png'.format(outputdir,order),dpi=200)
    
    result_savename = '{}/crossvalidation_results_o{}.csv'.format(outputdir,order)
    df_crossval.to_csv(result_savename, index=False)
    print('Saved tesult to: {}'.format(result_savename))
    
    if plot_results == True:
        plot_crossvalidation_results_1d(order,df_crossval,outputdir)
        plot_crossvalidation_results_2d(order,df_crossval,outputdir)
        plot_crossvalidation_results_main(order,df_crossval,outputdir)
        
    
    return df_crossval

def detrend_feh(feh):
    """
    Calibrate trend in (Delta Fe/H = Fe/H_recovered - Fe/H_true) vs Fe/H_true
    
    INPUT:
        recovered feh value from specmatch
        
    OUTPUT:
        calibrated feh after removing trend
        
    NOTES:
        Currently correct for order 5
    """
    # Paramters for order 5
    p1 = -0.28935366
    p0 = -0.00095669
    a = (1./(p1+1.))  # 1.4071697041315936
    b = -(p0/(p1+1.)) # -0.0013462251842456543
    return a*feh + b

def plot_crossvalidation_results_main(order,df_crossval,savefolder):
    """
    Main crossvalidation results plot
    """
    PW = 10.
    PH = 3.
    fig = plt.figure(figsize=(PW,PH),dpi=200)
    gs0 = GridSpec(1,2)
    gs0.update(top=0.92, bottom = 0.11,wspace=0.01,left=0.05,right=0.6)

    gs1 = GridSpec(1,1)
    gs1.update(top=0.92, bottom = 0.11,hspace=0.18,left=0.68,right=0.98)

    ax = plt.subplot(gs0[0,0])
    bx = plt.subplot(gs0[0,1])
    cx = plt.subplot(gs1[0,0])
    
    ax.plot(df_crossval['feh_true'],df_crossval['teff_true'],marker='o',lw=0,markeredgecolor='black')
    bx.plot(df_crossval['logg_true'],df_crossval['teff_true'],marker='o',lw=0,markeredgecolor='black')
    for i in range(len(df_crossval)):
        _x = [df_crossval['feh_true'].values[i],df_crossval['feh'].values[i]]
        _y = [df_crossval['teff_true'].values[i],df_crossval['teff'].values[i]]
        ax.plot(_x,_y,color='crimson',lw=0.5,zorder=-10)

        _x = [df_crossval['logg_true'].values[i],df_crossval['logg'].values[i]]
        if i == 0:
            bx.plot(_x,_y,color='crimson',lw=0.5,label='Crossvalidation Value',zorder=-10)
        else:
            bx.plot(_x,_y,color='crimson',lw=0.5,zorder=-10)

    ax.set_xlim(-0.6,0.6)
    ax.set_xlabel('[Fe/H]',labelpad=0)
    ax.set_ylabel('$T_{\mathrm{eff}}$ [K]',labelpad=0)
    bx.set_xlabel('$\log (g)$',labelpad=0)
    ax.minorticks_on()
    bx.minorticks_on()
    bx.yaxis.set_ticks([])
    bx.set_ylim(*ax.get_ylim())
    fig.subplots_adjust(wspace=0.05)
    bx.legend(loc='upper right')
    fig.suptitle('Library Performance (HPF Order {})'.format(order),y=0.98)
    plot_crossval_feh_delta_feh(df_crossval.feh_true.values,df_crossval.d_feh.values,ax=cx)
    fig.savefig('{}/crossvalidation_o{}_main.png'.format(savefolder,order))

def plot_crossval_feh_delta_feh(feh_true,d_feh,ax=None):
    """
    INPUT:
        feh_true - True Fe/H
        d_feh - delta Fe/H = Fe/H_specmatch - Fe/H_True

    EXAMPLE:
        plot_crossval_feh_delta_feh(df_res['[Fe/H]'].values,df_res['d_feh'].values)
    """
    if ax is None:
        fig, ax = plt.subplots(dpi=200)
    ax.plot(feh_true,d_feh,marker='o',lw=0,color='black')
    
    p = np.polyfit(feh_true,d_feh,deg=1)
    xx = np.linspace(-0.5,0.5,200)
    yy = np.polyval(p,xx)
    ax.plot(xx,yy,color='crimson',label='Linear fit\n$p_1$={:0.4f}\n$p_2$={:0.4f}'.format(p[0],p[1]))
    ax.legend(loc='upper right')
    ax.set_xlabel('[Fe/H]',labelpad=0)
    ax.set_ylabel('$\Delta$[Fe/H] = $\mathrm{[Fe/H]}_{\mathrm{Recovered}}$ - $\mathrm{[Fe/H]}_{\mathrm{True}}$')
<<<<<<< HEAD
    ax.minorticks_on()
    
def spectra_subtract(targetfile1,targetfile2,order,library_csv=config.PATH_LIBRARY_DB):
    H1 = hpfspec.HPFSpectrum(targetfile1)
    H2 = hpfspec.HPFSpectrum(targetfile2)

    df = pd.read_csv(library_csv)

    w = np.linspace(max(H1.w_shifted[order][0],H2.w_shifted[order][0])+2,min(H1.w_shifted[order][-1],H2.w_shifted[order][-1])-2,num=10000)
    f_H1,e_H1 = H1.resample_order(w)
    f_H2,e_H2 = H2.resample_order(w)

    fig, (ax, bx) = plt.subplots(nrows=2,dpi=300,gridspec_kw={'height_ratios':[3,1]})
    if sum(f_H1-f_H2 > 0) > sum(f_H2-f_H1 > 0):
        ax.plot(w,f_H1,lw=0.5,c='crimson',label='{} [{}K] \nFe/H = {}'.format(H1.object, int(df.loc[df.OBJECT == H1.object,'Teff'].values[0]),df.loc[df.OBJECT == H1.object,'[Fe/H]'].values[0]))
        ax.plot(w,f_H2,lw=0.5,label='{} [{}K] \nFe/H = {}'.format(H2.object, int(df.loc[df.OBJECT == H2.object,'Teff'].values[0]),df.loc[df.OBJECT == H2.object,'[Fe/H]'].values[0]))
        bx.plot(w,f_H1-f_H2,lw=0.5,c='crimson',label='flux subtraction')

    else:
        ax.plot(w,f_H2,lw=0.5,c='crimson',label='{} [{}K] \nFe/H = {}'.format(H2.object, int(df.loc[df.OBJECT == H2.object,'Teff'].values[0]),df.loc[df.OBJECT == H2.object,'[Fe/H]'].values[0]))
        ax.plot(w,f_H1,lw=0.5,label='{} [{}K] \nFe/H = {}'.format(H1.object, int(df.loc[df.OBJECT == H1.object,'Teff'].values[0]),df.loc[df.OBJECT == H1.object,'[Fe/H]'].values[0]))
        bx.plot(w,f_H2-f_H1,lw=0.5,c='crimson',label='flux subtraction')

    ax.set_ylabel('Flux')
    bx.set_ylabel('Flux')
    bx.set_xlabel('Wavelength [A]')
    ax.legend(fontsize=7)
=======
    ax.minorticks_on()
>>>>>>> 4e2604c7
<|MERGE_RESOLUTION|>--- conflicted
+++ resolved
@@ -1131,34 +1131,4 @@
     ax.legend(loc='upper right')
     ax.set_xlabel('[Fe/H]',labelpad=0)
     ax.set_ylabel('$\Delta$[Fe/H] = $\mathrm{[Fe/H]}_{\mathrm{Recovered}}$ - $\mathrm{[Fe/H]}_{\mathrm{True}}$')
-<<<<<<< HEAD
-    ax.minorticks_on()
-    
-def spectra_subtract(targetfile1,targetfile2,order,library_csv=config.PATH_LIBRARY_DB):
-    H1 = hpfspec.HPFSpectrum(targetfile1)
-    H2 = hpfspec.HPFSpectrum(targetfile2)
-
-    df = pd.read_csv(library_csv)
-
-    w = np.linspace(max(H1.w_shifted[order][0],H2.w_shifted[order][0])+2,min(H1.w_shifted[order][-1],H2.w_shifted[order][-1])-2,num=10000)
-    f_H1,e_H1 = H1.resample_order(w)
-    f_H2,e_H2 = H2.resample_order(w)
-
-    fig, (ax, bx) = plt.subplots(nrows=2,dpi=300,gridspec_kw={'height_ratios':[3,1]})
-    if sum(f_H1-f_H2 > 0) > sum(f_H2-f_H1 > 0):
-        ax.plot(w,f_H1,lw=0.5,c='crimson',label='{} [{}K] \nFe/H = {}'.format(H1.object, int(df.loc[df.OBJECT == H1.object,'Teff'].values[0]),df.loc[df.OBJECT == H1.object,'[Fe/H]'].values[0]))
-        ax.plot(w,f_H2,lw=0.5,label='{} [{}K] \nFe/H = {}'.format(H2.object, int(df.loc[df.OBJECT == H2.object,'Teff'].values[0]),df.loc[df.OBJECT == H2.object,'[Fe/H]'].values[0]))
-        bx.plot(w,f_H1-f_H2,lw=0.5,c='crimson',label='flux subtraction')
-
-    else:
-        ax.plot(w,f_H2,lw=0.5,c='crimson',label='{} [{}K] \nFe/H = {}'.format(H2.object, int(df.loc[df.OBJECT == H2.object,'Teff'].values[0]),df.loc[df.OBJECT == H2.object,'[Fe/H]'].values[0]))
-        ax.plot(w,f_H1,lw=0.5,label='{} [{}K] \nFe/H = {}'.format(H1.object, int(df.loc[df.OBJECT == H1.object,'Teff'].values[0]),df.loc[df.OBJECT == H1.object,'[Fe/H]'].values[0]))
-        bx.plot(w,f_H2-f_H1,lw=0.5,c='crimson',label='flux subtraction')
-
-    ax.set_ylabel('Flux')
-    bx.set_ylabel('Flux')
-    bx.set_xlabel('Wavelength [A]')
-    ax.legend(fontsize=7)
-=======
-    ax.minorticks_on()
->>>>>>> 4e2604c7
+    ax.minorticks_on()